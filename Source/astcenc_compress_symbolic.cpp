// SPDX-License-Identifier: Apache-2.0
// ----------------------------------------------------------------------------
// Copyright 2011-2021 Arm Limited
//
// Licensed under the Apache License, Version 2.0 (the "License"); you may not
// use this file except in compliance with the License. You may obtain a copy
// of the License at:
//
//     http://www.apache.org/licenses/LICENSE-2.0
//
// Unless required by applicable law or agreed to in writing, software
// distributed under the License is distributed on an "AS IS" BASIS, WITHOUT
// WARRANTIES OR CONDITIONS OF ANY KIND, either express or implied. See the
// License for the specific language governing permissions and limitations
// under the License.
// ----------------------------------------------------------------------------

#if !defined(ASTCENC_DECOMPRESS_ONLY)

/**
 * @brief Functions to compress a symbolic block.
 */

#include "astcenc_internal.h"
#include "astcenc_diagnostic_trace.h"

#include <cassert>
#include <cstring>
#include <cstdio>

#ifdef DEBUG_CAPTURE_NAN
	#ifndef _GNU_SOURCE
		#define _GNU_SOURCE
	#endif

	#include <fenv.h>
#endif

/**
 * @brief Attempt to improve weights given a chosen configuration.
 *
 * Given a fixed weight grid decimation and weight value quantization, iterate
 * over all weights (per partition and per plane) and attempt to improve image
 * quality by moving each weight up by one or down by one quantization step.
 */
static int realign_weights(
	astcenc_profile decode_mode,
	const block_size_descriptor* bsd,
	const imageblock* blk,
	const error_weight_block* ewb,
	symbolic_compressed_block* scb,
	uint8_t* plane1_weight_set8,
	uint8_t* plane2_weight_set8
) {
	// Get the partition descriptor
	int partition_count = scb->partition_count;
	const partition_info *pt = get_partition_table(bsd, partition_count);
	pt += scb->partition_index;

	// Get the quantization table
	const int packed_index = bsd->block_mode_packed_index[scb->block_mode];
	assert(packed_index >= 0 && packed_index < bsd->block_mode_count);
	const block_mode& bm = bsd->block_modes[packed_index];
	int weight_quantization_level = bm.quantization_mode;
	const quantization_and_transfer_table *qat = &(quant_and_xfer_tables[weight_quantization_level]);

	// Get the decimation table
	const decimation_table *const *ixtab2 = bsd->decimation_tables;
	const decimation_table *it = ixtab2[bm.decimation_mode];
	int weight_count = it->weight_count;

	int max_plane = bm.is_dual_plane;
	int plane2_component = max_plane ? scb->plane2_color_component : 0;
	int plane_mask = max_plane ? 1 << plane2_component : 0;

	// Decode the color endpoints
	int rgb_hdr;
	int alpha_hdr;
	int nan_endpoint;
	int4 endpnt0[4];
	int4 endpnt1[4];
	float4 endpnt0f[4];
	float4 offset[4];

	promise(partition_count > 0);
	promise(weight_count > 0);
	promise(max_plane >= 0);

	for (int pa_idx = 0; pa_idx < partition_count; pa_idx++)
	{
		unpack_color_endpoints(decode_mode,
		                       scb->color_formats[pa_idx],
		                       scb->color_quantization_level,
		                       scb->color_values[pa_idx],
		                       &rgb_hdr, &alpha_hdr, &nan_endpoint,
		                       // TODO: Fix these casts ...
		                       reinterpret_cast<uint4*>(&endpnt0[pa_idx]),
		                       reinterpret_cast<uint4*>(&endpnt1[pa_idx]));
	}

	uint8_t uq_pl_weights[MAX_WEIGHTS_PER_BLOCK];
	uint8_t* weight_set8 = plane1_weight_set8;
	int adjustments = 0;

	// For each plane and partition ...
	for (int pl_idx = 0; pl_idx <= max_plane; pl_idx++)
	{
		for (int pa_idx = 0; pa_idx < partition_count; pa_idx++)
		{
			// Compute the endpoint delta for all channels in current plane
			int4 epd = endpnt1[pa_idx] - endpnt0[pa_idx];

			if (plane_mask & 1) epd.r = 0;
			if (plane_mask & 2) epd.g = 0;
			if (plane_mask & 4) epd.b = 0;
			if (plane_mask & 8) epd.a = 0;

			endpnt0f[pa_idx] = float4((float)endpnt0[pa_idx].r, (float)endpnt0[pa_idx].g,
			                          (float)endpnt0[pa_idx].b, (float)endpnt0[pa_idx].a);
			offset[pa_idx] = float4((float)epd.r, (float)epd.g, (float)epd.b, (float)epd.a);
			offset[pa_idx] = offset[pa_idx] * (1.0f / 64.0f);
		}

		// Create an unquantized weight grid for this decimation level
		for (int we_idx = 0; we_idx < weight_count; we_idx++)
		{
			uq_pl_weights[we_idx] = qat->unquantized_value[weight_set8[we_idx]];
		}

		// For each weight compute previous, current, and next errors
		for (int we_idx = 0; we_idx < weight_count; we_idx++)
		{
			int uqw = uq_pl_weights[we_idx];

			uint32_t prev_and_next = qat->prev_next_values[uqw];
			int prev_wt_uq = prev_and_next & 0xFF;
			int next_wt_uq = (prev_and_next >> 8) & 0xFF;

			int uqw_next_dif = next_wt_uq - uqw;
			int uqw_prev_dif = prev_wt_uq - uqw;

			float current_error = 0.0f;
			float up_error = 0.0f;
			float down_error = 0.0f;

			// Interpolate the colors to create the diffs
			int texels_to_evaluate = it->weight_texel_count[we_idx];
			promise(texels_to_evaluate > 0);
			for (int te_idx = 0; te_idx < texels_to_evaluate; te_idx++)
			{
				int texel = it->weight_texel[we_idx][te_idx];
				const uint8_t *texel_weights = it->texel_weights_texel[we_idx][te_idx];
				const float *texel_weights_float = it->texel_weights_float_texel[we_idx][te_idx];
				float twf0 = texel_weights_float[0];
				float weight_base =
				    ((uqw * twf0
				    + uq_pl_weights[texel_weights[1]]  * texel_weights_float[1])
				    + (uq_pl_weights[texel_weights[2]] * texel_weights_float[2]
				    + uq_pl_weights[texel_weights[3]]  * texel_weights_float[3]));

				int partition = pt->partition_of_texel[texel];

				weight_base = weight_base + 0.5f;
				float plane_weight = astc::flt_rd(weight_base);
				float plane_up_weight = astc::flt_rd(weight_base + uqw_next_dif * twf0) - plane_weight;
				float plane_down_weight = astc::flt_rd(weight_base + uqw_prev_dif * twf0) - plane_weight;

				float4 color_offset = offset[partition];
				float4 color_base   = endpnt0f[partition];

				float4 color = color_base + color_offset * plane_weight;

				float4 origcolor    = float4(blk->data_r[texel], blk->data_g[texel],
				                             blk->data_b[texel], blk->data_a[texel]);
				float4 error_weight = float4(ewb->texel_weight_r[texel], ewb->texel_weight_g[texel],
				                             ewb->texel_weight_b[texel], ewb->texel_weight_a[texel]);

				float4 colordiff       = color - origcolor;
				float4 color_up_diff   = colordiff + color_offset * plane_up_weight;
				float4 color_down_diff = colordiff + color_offset * plane_down_weight;
				current_error += dot(colordiff       * colordiff,       error_weight);
				up_error      += dot(color_up_diff   * color_up_diff,   error_weight);
				down_error    += dot(color_down_diff * color_down_diff, error_weight);
			}

			// Check if the prev or next error is better, and if so use it
			if ((up_error < current_error) && (up_error < down_error))
			{
				uq_pl_weights[we_idx] = next_wt_uq;
				weight_set8[we_idx] = (uint8_t)((prev_and_next >> 24) & 0xFF);
				adjustments++;
			}
			else if (down_error < current_error)
			{
				uq_pl_weights[we_idx] = prev_wt_uq;
				weight_set8[we_idx] = (uint8_t)((prev_and_next >> 16) & 0xFF);
				adjustments++;
			}
		}

		// Prepare iteration for plane 2
		weight_set8 = plane2_weight_set8;
		plane_mask ^= 0xF;
	}

	return adjustments;
}

/*
	function for compressing a block symbolically, given that we have already decided on a partition
*/
static void compress_symbolic_block_fixed_partition_1_plane(
	astcenc_profile decode_mode,
	bool only_always,
	int tune_candidate_limit,
	int max_refinement_iters,
	const block_size_descriptor* bsd,
	int partition_count,
	int partition_index,
	const imageblock* blk,
	const error_weight_block* ewb,
	symbolic_compressed_block* scb,
	compress_fixed_partition_buffers* tmpbuf
) {
	static const int free_bits_for_partition_count[5] = {
		0, 115 - 4, 111 - 4 - PARTITION_BITS, 108 - 4 - PARTITION_BITS, 105 - 4 - PARTITION_BITS
	};

	const partition_info *pi = get_partition_table(bsd, partition_count);
	pi += partition_index;

	// first, compute ideal weights and endpoint colors, under the assumption that
	// there is no quantization or decimation going on.
	endpoints_and_weights *ei = &tmpbuf->ei1;
	endpoints_and_weights *eix = tmpbuf->eix1;
	compute_endpoints_and_ideal_weights_1_plane(bsd, pi, blk, ewb, ei);

	// next, compute ideal weights and endpoint colors for every decimation.
	const decimation_table *const *ixtab2 = bsd->decimation_tables;

	float *decimated_quantized_weights = tmpbuf->decimated_quantized_weights;
	float *decimated_weights = tmpbuf->decimated_weights;
	float *flt_quantized_decimated_quantized_weights = tmpbuf->flt_quantized_decimated_quantized_weights;
	uint8_t *u8_quantized_decimated_quantized_weights = tmpbuf->u8_quantized_decimated_quantized_weights;

	// for each decimation mode, compute an ideal set of weights
	// (that is, weights computed with the assumption that they are not quantized)
	for (int i = 0; i < bsd->decimation_mode_count; i++)
	{
		const decimation_mode& dm = bsd->decimation_modes[i];
		if (dm.maxprec_1plane < 0 || (only_always && !dm.percentile_always) || !dm.percentile_hit)
		{
			continue;
		}
		eix[i] = *ei;
<<<<<<< HEAD

		compute_ideal_weights_for_decimation_table(
		    &(eix[i]),
		    ixtab2[i],
		    decimated_quantized_weights + i * MAX_WEIGHTS_PER_BLOCK,
		    decimated_weights + i * MAX_WEIGHTS_PER_BLOCK);
=======
		compute_ideal_weights_for_decimation_table(&(eix[i]), ixtab2[i], decimated_quantized_weights + i * MAX_WEIGHTS_PER_BLOCK, decimated_weights + i * MAX_WEIGHTS_PER_BLOCK);
>>>>>>> 91771c45
	}

	// compute maximum colors for the endpoints and ideal weights.
	// for each endpoint-and-ideal-weight pair, compute the smallest weight value
	// that will result in a color value greater than 1.
	float4 min_ep = float4(10.0f);
	for (int i = 0; i < partition_count; i++)
	{
		#ifdef DEBUG_CAPTURE_NAN
			fedisableexcept(FE_DIVBYZERO | FE_INVALID);
		#endif

		float4 ep = float4(
			(1.0f - ei->ep.endpt0[i].r) / (ei->ep.endpt1[i].r - ei->ep.endpt0[i].r),
			(1.0f - ei->ep.endpt0[i].g) / (ei->ep.endpt1[i].g - ei->ep.endpt0[i].g),
			(1.0f - ei->ep.endpt0[i].b) / (ei->ep.endpt1[i].b - ei->ep.endpt0[i].b),
			(1.0f - ei->ep.endpt0[i].a) / (ei->ep.endpt1[i].a - ei->ep.endpt0[i].a));

		if (ep.r > 0.5f && ep.r < min_ep.r)
		{
			min_ep.r = ep.r;
		}

		if (ep.g > 0.5f && ep.g < min_ep.g)
		{
			min_ep.g = ep.g;
		}

		if (ep.b > 0.5f && ep.b < min_ep.b)
		{
			min_ep.b = ep.b;
		}

		if (ep.a > 0.5f && ep.a < min_ep.a)
		{
			min_ep.a = ep.a;
		}

		#ifdef DEBUG_CAPTURE_NAN
			feenableexcept(FE_DIVBYZERO | FE_INVALID);
		#endif
	}

	float min_wt_cutoff = astc::min(astc::min(min_ep.r, min_ep.g),
	                                astc::min(min_ep.b, min_ep.a));

	// for each mode, use the angular method to compute a shift.
	float weight_low_value[MAX_WEIGHT_MODES];
	float weight_high_value[MAX_WEIGHT_MODES];

	compute_angular_endpoints_1plane(
	    only_always, bsd,
	    decimated_quantized_weights, decimated_weights,
	    weight_low_value, weight_high_value);

	// for each mode (which specifies a decimation and a quantization):
	// * compute number of bits needed for the quantized weights.
	// * generate an optimized set of quantized weights.
	// * compute quantization errors for the mode.
	int qwt_bitcounts[MAX_WEIGHT_MODES];
	float qwt_errors[MAX_WEIGHT_MODES];

	for (int i = 0; i < bsd->block_mode_count; ++i)
	{
		const block_mode& bm = bsd->block_modes[i];
		if (bm.is_dual_plane || (only_always && !bm.percentile_always) || !bm.percentile_hit)
		{
			qwt_errors[i] = 1e38f;
			continue;
		}

		if (weight_high_value[i] > 1.02f * min_wt_cutoff)
		{
			weight_high_value[i] = 1.0f;
		}

		int decimation_mode = bm.decimation_mode;

		// compute weight bitcount for the mode
		int bits_used_by_weights = compute_ise_bitcount(
		    ixtab2[decimation_mode]->weight_count,
		    (quantization_method)bm.quantization_mode);
		int bitcount = free_bits_for_partition_count[partition_count] - bits_used_by_weights;
		if (bitcount <= 0 || bits_used_by_weights < 24 || bits_used_by_weights > 96)
		{
			qwt_errors[i] = 1e38f;
			continue;
		}
		qwt_bitcounts[i] = bitcount;

		// then, generate the optimized set of weights for the weight mode.
		compute_ideal_quantized_weights_for_decimation_table(
		    ixtab2[decimation_mode],
		    weight_low_value[i], weight_high_value[i],
		    decimated_quantized_weights + MAX_WEIGHTS_PER_BLOCK * decimation_mode,
		    flt_quantized_decimated_quantized_weights + MAX_WEIGHTS_PER_BLOCK * i,
		    u8_quantized_decimated_quantized_weights + MAX_WEIGHTS_PER_BLOCK * i,
		    bm.quantization_mode);

		// then, compute weight-errors for the weight mode.
		qwt_errors[i] = compute_error_of_weight_set(
		                    &(eix[decimation_mode]),
		                    ixtab2[decimation_mode],
		                    flt_quantized_decimated_quantized_weights + MAX_WEIGHTS_PER_BLOCK * i);
	}

	// for each weighting mode, determine the optimal combination of color endpoint encodings
	// and weight encodings; return results for the 4 best-looking modes.

	int partition_format_specifiers[TUNE_MAX_TRIAL_CANDIDATES][4];
	int quantized_weight[TUNE_MAX_TRIAL_CANDIDATES];
	int color_quantization_level[TUNE_MAX_TRIAL_CANDIDATES];
	int color_quantization_level_mod[TUNE_MAX_TRIAL_CANDIDATES];

	determine_optimal_set_of_endpoint_formats_to_use(
	    bsd, pi, blk, ewb, &(ei->ep), -1, qwt_bitcounts, qwt_errors,
	    tune_candidate_limit, partition_format_specifiers, quantized_weight,
	    color_quantization_level, color_quantization_level_mod);

	// then iterate over the tune_candidate_limit believed-to-be-best modes to
	// find out which one is actually best.
	for (int i = 0; i < tune_candidate_limit; i++)
	{
		TRACE_NODE(node0, "candidate");

		uint8_t *u8_weight_src;
		int weights_to_copy;

		const int qw_packed_index = quantized_weight[i];
		if (qw_packed_index < 0)
		{
			trace_add_data("failed", "error_block");
			scb->error_block = 1;
			scb++;
			continue;
		}

		assert(qw_packed_index >= 0 && qw_packed_index < bsd->block_mode_count);
		const block_mode& qw_bm = bsd->block_modes[qw_packed_index];

		int decimation_mode = qw_bm.decimation_mode;
		int weight_quantization_mode = qw_bm.quantization_mode;
		const decimation_table *it = ixtab2[decimation_mode];
		u8_weight_src = u8_quantized_decimated_quantized_weights + MAX_WEIGHTS_PER_BLOCK * qw_packed_index;
		weights_to_copy = it->weight_count;

		trace_add_data("weight_x", it->weight_x);
		trace_add_data("weight_y", it->weight_y);
		trace_add_data("weight_z", it->weight_z);
		trace_add_data("weight_quant", weight_quantization_mode);

		// recompute the ideal color endpoints before storing them.
		float4 rgbs_colors[4];
		float4 rgbo_colors[4];

		for (int l = 0; l < max_refinement_iters; l++)
		{
			recompute_ideal_colors_1plane(
			    weight_quantization_mode, &(eix[decimation_mode].ep),
			    rgbs_colors, rgbo_colors, u8_weight_src, pi, it, blk, ewb);

			// quantize the chosen color

			// store the colors for the block
			for (int j = 0; j < partition_count; j++)
			{
				scb->color_formats[j] = pack_color_endpoints(
				    eix[decimation_mode].ep.endpt0[j],
				    eix[decimation_mode].ep.endpt1[j],
				    rgbs_colors[j],
				    rgbo_colors[j],
				    partition_format_specifiers[i][j],
				    scb->color_values[j],
				    color_quantization_level[i]);
			}

			// if all the color endpoint modes are the same, we get a few more
			// bits to store colors; let's see if we can take advantage of this:
			// requantize all the colors and see if the endpoint modes remain the same;
			// if they do, then exploit it.
			scb->color_formats_matched = 0;

			if ((partition_count >= 2 && scb->color_formats[0] == scb->color_formats[1]
			    && color_quantization_level[i] != color_quantization_level_mod[i])
			    && (partition_count == 2 || (scb->color_formats[0] == scb->color_formats[2]
			    && (partition_count == 3 || (scb->color_formats[0] == scb->color_formats[3])))))
			{
				int colorvals[4][12];
				int color_formats_mod[4] = { 0 };
				for (int j = 0; j < partition_count; j++)
				{
					color_formats_mod[j] = pack_color_endpoints(
					    eix[decimation_mode].ep.endpt0[j],
					    eix[decimation_mode].ep.endpt1[j],
					    rgbs_colors[j],
					    rgbo_colors[j],
					    partition_format_specifiers[i][j],
					    colorvals[j],
					    color_quantization_level_mod[i]);
				}
				if (color_formats_mod[0] == color_formats_mod[1]
				    && (partition_count == 2 || (color_formats_mod[0] == color_formats_mod[2]
				    && (partition_count == 3 || (color_formats_mod[0] == color_formats_mod[3])))))
				{
					scb->color_formats_matched = 1;
					for (int j = 0; j < 4; j++)
					{
						for (int k = 0; k < 12; k++)
						{
							scb->color_values[j][k] = colorvals[j][k];
						}
					}

					for (int j = 0; j < 4; j++)
					{
						scb->color_formats[j] = color_formats_mod[j];
					}
				}
			}

			// store header fields
			scb->partition_count = partition_count;
			scb->partition_index = partition_index;
			scb->color_quantization_level = scb->color_formats_matched ? color_quantization_level_mod[i] : color_quantization_level[i];
			scb->block_mode = qw_bm.mode_index;
			scb->error_block = 0;

			if (scb->color_quantization_level < 4)
			{
				scb->error_block = 1;	// should never happen, but cannot prove it impossible.
			}

			#if defined(ASTCENC_DIAGNOSTICS)
			{
				for (int j = 0; j < weights_to_copy; j++)
				{
					scb->weights[j] = u8_weight_src[j];
				}

				float errorval = compute_symbolic_block_difference(decode_mode, bsd, scb, blk, ewb);
				trace_add_data("error_prerealign", errorval);
			}
			#endif

			// perform a final pass over the weights to try to improve them.
			int adjustments = realign_weights(
				decode_mode, bsd, blk, ewb, scb, u8_weight_src, nullptr);

			if (adjustments == 0)
			{
				break;
			}
		}

		for (int j = 0; j < weights_to_copy; j++)
		{
			scb->weights[j] = u8_weight_src[j];
		}

		#if defined(ASTCENC_DIAGNOSTICS)
		{
			float errorval = compute_symbolic_block_difference(decode_mode, bsd, scb, blk, ewb);
			trace_add_data("error_postrealign", errorval);
		}
		#endif

		scb++;
	}
}

static void compress_symbolic_block_fixed_partition_2_planes(
	astcenc_profile decode_mode,
	bool only_always,
	int tune_candidate_limit,
	int max_refinement_iters,
	const block_size_descriptor* bsd,
	int partition_count,
	int partition_index,
	int separate_component,
	const imageblock* blk,
	const error_weight_block* ewb,
	symbolic_compressed_block* scb,
	compress_fixed_partition_buffers* tmpbuf
) {
	static const int free_bits_for_partition_count[5] = {
		0, 113 - 4, 109 - 4 - PARTITION_BITS, 106 - 4 - PARTITION_BITS, 103 - 4 - PARTITION_BITS
	};

	const partition_info *pi = get_partition_table(bsd, partition_count);
	pi += partition_index;

	// first, compute ideal weights and endpoint colors
	endpoints_and_weights *ei1 = &tmpbuf->ei1;
	endpoints_and_weights *ei2 = &tmpbuf->ei2;
	endpoints_and_weights *eix1 = tmpbuf->eix1;
	endpoints_and_weights *eix2 = tmpbuf->eix2;
	compute_endpoints_and_ideal_weights_2_planes(bsd, pi, blk, ewb, separate_component, ei1, ei2);

	// next, compute ideal weights and endpoint colors for every decimation.
	const decimation_table *const *ixtab2 = bsd->decimation_tables;

	float *decimated_quantized_weights = tmpbuf->decimated_quantized_weights;
	float *decimated_weights = tmpbuf->decimated_weights;
	float *flt_quantized_decimated_quantized_weights = tmpbuf->flt_quantized_decimated_quantized_weights;
	uint8_t *u8_quantized_decimated_quantized_weights = tmpbuf->u8_quantized_decimated_quantized_weights;

	// for each decimation mode, compute an ideal set of weights
	for (int i = 0; i < bsd->decimation_mode_count; i++)
	{
		const decimation_mode& dm = bsd->decimation_modes[i];
		if (dm.maxprec_2planes < 0 || (only_always && !dm.percentile_always) || !dm.percentile_hit)
		{
			continue;
		}

		eix1[i] = *ei1;
		eix2[i] = *ei2;

		compute_ideal_weights_for_decimation_table(
		    &(eix1[i]),
		    ixtab2[i],
		    decimated_quantized_weights + (2 * i) * MAX_WEIGHTS_PER_BLOCK,
		    decimated_weights + (2 * i) * MAX_WEIGHTS_PER_BLOCK);

		compute_ideal_weights_for_decimation_table(
		    &(eix2[i]),
		    ixtab2[i],
		    decimated_quantized_weights + (2 * i + 1) * MAX_WEIGHTS_PER_BLOCK,
		    decimated_weights + (2 * i + 1) * MAX_WEIGHTS_PER_BLOCK);
	}

	// compute maximum colors for the endpoints and ideal weights.
	// for each endpoint-and-ideal-weight pair, compute the smallest weight value
	// that will result in a color value greater than 1.

	float4 min_ep1 = float4(10.0f);
	float4 min_ep2 = float4(10.0f);
	for (int i = 0; i < partition_count; i++)
	{
		#ifdef DEBUG_CAPTURE_NAN
			fedisableexcept(FE_DIVBYZERO | FE_INVALID);
		#endif

		float4 ep1 = float4(
			(1.0f - ei1->ep.endpt0[i].r) / (ei1->ep.endpt1[i].r - ei1->ep.endpt0[i].r),
			(1.0f - ei1->ep.endpt0[i].g) / (ei1->ep.endpt1[i].g - ei1->ep.endpt0[i].g),
			(1.0f - ei1->ep.endpt0[i].b) / (ei1->ep.endpt1[i].b - ei1->ep.endpt0[i].b),
			(1.0f - ei1->ep.endpt0[i].a) / (ei1->ep.endpt1[i].a - ei1->ep.endpt0[i].a));

		if (ep1.r > 0.5f && ep1.r < min_ep1.r)
		{
			min_ep1.r = ep1.r;
		}

		if (ep1.g > 0.5f && ep1.g < min_ep1.g)
		{
			min_ep1.g = ep1.g;
		}

		if (ep1.b > 0.5f && ep1.b < min_ep1.b)
		{
			min_ep1.b = ep1.b;
		}

		if (ep1.a > 0.5f && ep1.a < min_ep1.a)
		{
			min_ep1.a = ep1.a;
		}

		float4 ep2 = float4(
			(1.0f - ei2->ep.endpt0[i].r) / (ei2->ep.endpt1[i].r - ei2->ep.endpt0[i].r),
			(1.0f - ei2->ep.endpt0[i].g) / (ei2->ep.endpt1[i].g - ei2->ep.endpt0[i].g),
			(1.0f - ei2->ep.endpt0[i].b) / (ei2->ep.endpt1[i].b - ei2->ep.endpt0[i].b),
			(1.0f - ei2->ep.endpt0[i].a) / (ei2->ep.endpt1[i].a - ei2->ep.endpt0[i].a));

		if (ep2.r > 0.5f && ep2.r < min_ep2.r)
		{
			min_ep2.r = ep2.r;
		}

		if (ep2.g > 0.5f && ep2.g < min_ep2.g)
		{
			min_ep2.g = ep2.g;
		}

		if (ep2.b > 0.5f && ep2.b < min_ep2.b)
		{
			min_ep2.b = ep2.b;
		}

		if (ep2.a > 0.5f && ep2.a < min_ep2.a)
		{
			min_ep2.a = ep2.a;
		}

		#ifdef DEBUG_CAPTURE_NAN
			feenableexcept(FE_DIVBYZERO | FE_INVALID);
		#endif
	}

	float min_wt_cutoff1, min_wt_cutoff2;
	switch (separate_component)
	{
	case 0:
		min_wt_cutoff2 = min_ep2.r;
		min_ep1.r = 1e30f;
		break;
	case 1:
		min_wt_cutoff2 = min_ep2.g;
		min_ep1.g = 1e30f;
		break;
	case 2:
		min_wt_cutoff2 = min_ep2.b;
		min_ep1.b = 1e30f;
		break;
	case 3:
		min_wt_cutoff2 = min_ep2.a;
		min_ep1.a = 1e30f;
		break;
	default:
		min_wt_cutoff2 = 1e30f;
	}

	min_wt_cutoff1 = astc::min(astc::min(min_ep1.r, min_ep1.g),
	                           astc::min(min_ep1.b, min_ep1.a));

	float weight_low_value1[MAX_WEIGHT_MODES];
	float weight_high_value1[MAX_WEIGHT_MODES];
	float weight_low_value2[MAX_WEIGHT_MODES];
	float weight_high_value2[MAX_WEIGHT_MODES];

	compute_angular_endpoints_2planes(
	    only_always, bsd,
	    decimated_quantized_weights, decimated_weights,
	    weight_low_value1, weight_high_value1,
	    weight_low_value2, weight_high_value2);

	// for each mode (which specifies a decimation and a quantization):
	// * generate an optimized set of quantized weights.
	// * compute quantization errors for each mode
	// * compute number of bits needed for the quantized weights.

	int qwt_bitcounts[MAX_WEIGHT_MODES];
	float qwt_errors[MAX_WEIGHT_MODES];
	for (int i = 0; i < bsd->block_mode_count; ++i)
	{
		const block_mode& bm = bsd->block_modes[i];
		if ((!bm.is_dual_plane) || (only_always && !bm.percentile_always) || !bm.percentile_hit)
		{
			qwt_errors[i] = 1e38f;
			continue;
		}

		int decimation_mode = bm.decimation_mode;

		if (weight_high_value1[i] > 1.02f * min_wt_cutoff1)
		{
			weight_high_value1[i] = 1.0f;
		}

		if (weight_high_value2[i] > 1.02f * min_wt_cutoff2)
		{
			weight_high_value2[i] = 1.0f;
		}

		// compute weight bitcount for the mode
		int bits_used_by_weights = compute_ise_bitcount(
			2 * ixtab2[decimation_mode]->weight_count,
			(quantization_method)bm.quantization_mode);
		int bitcount = free_bits_for_partition_count[partition_count] - bits_used_by_weights;
		if (bitcount <= 0 || bits_used_by_weights < 24 || bits_used_by_weights > 96)
		{
			qwt_errors[i] = 1e38f;
			continue;
		}
		qwt_bitcounts[i] = bitcount;

		// then, generate the optimized set of weights for the mode.
		compute_ideal_quantized_weights_for_decimation_table(
		    ixtab2[decimation_mode],
		    weight_low_value1[i],
		    weight_high_value1[i],
		    decimated_quantized_weights + MAX_WEIGHTS_PER_BLOCK * (2 * decimation_mode),
		    flt_quantized_decimated_quantized_weights + MAX_WEIGHTS_PER_BLOCK * (2 * i),
		    u8_quantized_decimated_quantized_weights + MAX_WEIGHTS_PER_BLOCK * (2 * i), bm.quantization_mode);

		compute_ideal_quantized_weights_for_decimation_table(
		    ixtab2[decimation_mode],
		    weight_low_value2[i],
		    weight_high_value2[i],
		    decimated_quantized_weights + MAX_WEIGHTS_PER_BLOCK * (2 * decimation_mode + 1),
		    flt_quantized_decimated_quantized_weights + MAX_WEIGHTS_PER_BLOCK * (2 * i + 1),
		    u8_quantized_decimated_quantized_weights + MAX_WEIGHTS_PER_BLOCK * (2 * i + 1), bm.quantization_mode);


		// then, compute quantization errors for the block mode.
		qwt_errors[i] =	compute_error_of_weight_set(
		                    &(eix1[decimation_mode]),
		                    ixtab2[decimation_mode],
		                    flt_quantized_decimated_quantized_weights + MAX_WEIGHTS_PER_BLOCK * (2 * i))

		              + compute_error_of_weight_set(
		                    &(eix2[decimation_mode]),
		                    ixtab2[decimation_mode],
		                    flt_quantized_decimated_quantized_weights + MAX_WEIGHTS_PER_BLOCK * (2 * i + 1));
	}

	// decide the optimal combination of color endpoint encodings and weight encodings.
	int partition_format_specifiers[TUNE_MAX_TRIAL_CANDIDATES][4];
	int quantized_weight[TUNE_MAX_TRIAL_CANDIDATES];
	int color_quantization_level[TUNE_MAX_TRIAL_CANDIDATES];
	int color_quantization_level_mod[TUNE_MAX_TRIAL_CANDIDATES];

	endpoints epm;
	merge_endpoints(&(ei1->ep), &(ei2->ep), separate_component, &epm);

	determine_optimal_set_of_endpoint_formats_to_use(
	    bsd, pi, blk, ewb, &epm, separate_component, qwt_bitcounts, qwt_errors,
	    tune_candidate_limit, partition_format_specifiers, quantized_weight,
	    color_quantization_level, color_quantization_level_mod);

	for (int i = 0; i < tune_candidate_limit; i++)
	{
		TRACE_NODE(node0, "candidate");

		const int qw_packed_index = quantized_weight[i];
		if (qw_packed_index < 0)
		{
			trace_add_data("failed", "error_block");
			scb->error_block = 1;
			scb++;
			continue;
		}

		uint8_t *u8_weight1_src;
		uint8_t *u8_weight2_src;
		int weights_to_copy;

		assert(qw_packed_index >= 0 && qw_packed_index < bsd->block_mode_count);
		const block_mode& qw_bm = bsd->block_modes[qw_packed_index];

		int decimation_mode = qw_bm.decimation_mode;
		int weight_quantization_mode = qw_bm.quantization_mode;
		const decimation_table *it = ixtab2[decimation_mode];

		u8_weight1_src = u8_quantized_decimated_quantized_weights + MAX_WEIGHTS_PER_BLOCK * (2 * qw_packed_index);
		u8_weight2_src = u8_quantized_decimated_quantized_weights + MAX_WEIGHTS_PER_BLOCK * (2 * qw_packed_index + 1);
		weights_to_copy = it->weight_count;

		trace_add_data("weight_x", it->weight_x);
		trace_add_data("weight_y", it->weight_y);
		trace_add_data("weight_z", it->weight_z);
		trace_add_data("weight_quant", weight_quantization_mode);

		// recompute the ideal color endpoints before storing them.
		merge_endpoints(&(eix1[decimation_mode].ep), &(eix2[decimation_mode].ep), separate_component, &epm);

		float4 rgbs_colors[4];
		float4 rgbo_colors[4];

		for (int l = 0; l < max_refinement_iters; l++)
		{
			recompute_ideal_colors_2planes(
			    weight_quantization_mode, &epm, rgbs_colors, rgbo_colors,
			    u8_weight1_src, u8_weight2_src, separate_component, pi, it, blk, ewb);

			// store the colors for the block
			for (int j = 0; j < partition_count; j++)
			{
				scb->color_formats[j] = pack_color_endpoints(
				                            epm.endpt0[j], epm.endpt1[j],
				                            rgbs_colors[j], rgbo_colors[j],
				                            partition_format_specifiers[i][j],
				                            scb->color_values[j],
				                            color_quantization_level[i]);
			}
			scb->color_formats_matched = 0;

			if ((partition_count >= 2 && scb->color_formats[0] == scb->color_formats[1]
			    && color_quantization_level[i] != color_quantization_level_mod[i])
			    && (partition_count == 2 || (scb->color_formats[0] == scb->color_formats[2]
			    && (partition_count == 3 || (scb->color_formats[0] == scb->color_formats[3])))))
			{
				int colorvals[4][12];
				int color_formats_mod[4] = { 0 };
				for (int j = 0; j < partition_count; j++)
				{
					color_formats_mod[j] = pack_color_endpoints(
					    epm.endpt0[j],
					    epm.endpt1[j],
					    rgbs_colors[j],
					    rgbo_colors[j],
					    partition_format_specifiers[i][j],
					    colorvals[j],
					    color_quantization_level_mod[i]);
				}

				if (color_formats_mod[0] == color_formats_mod[1]
				    && (partition_count == 2 || (color_formats_mod[0] == color_formats_mod[2]
				    && (partition_count == 3 || (color_formats_mod[0] == color_formats_mod[3])))))
				{
					scb->color_formats_matched = 1;
					for (int j = 0; j < 4; j++)
					{
						for (int k = 0; k < 12; k++)
						{
							scb->color_values[j][k] = colorvals[j][k];
						}
					}

					for (int j = 0; j < 4; j++)
					{
						scb->color_formats[j] = color_formats_mod[j];
					}
				}
			}

			// store header fields
			scb->partition_count = partition_count;
			scb->partition_index = partition_index;
			scb->color_quantization_level = scb->color_formats_matched ? color_quantization_level_mod[i] : color_quantization_level[i];
			scb->block_mode = qw_bm.mode_index;
			scb->plane2_color_component = separate_component;
			scb->error_block = 0;

			if (scb->color_quantization_level < 4)
			{
				scb->error_block = 1;	// should never happen, but cannot prove it impossible
			}

			#if defined(ASTCENC_DIAGNOSTICS)
			{
				for (int j = 0; j < weights_to_copy; j++)
				{
					scb->weights[j] = u8_weight1_src[j];
					scb->weights[j + PLANE2_WEIGHTS_OFFSET] = u8_weight2_src[j];
				}

				float errorval = compute_symbolic_block_difference(decode_mode, bsd, scb, blk, ewb);
				trace_add_data("error_prerealign", errorval);
			}
			#endif

			int adjustments = realign_weights(
				decode_mode, bsd, blk, ewb, scb, u8_weight1_src, u8_weight2_src);

			if (adjustments == 0)
			{
				break;
			}
		}

		for (int j = 0; j < weights_to_copy; j++)
		{
			scb->weights[j] = u8_weight1_src[j];
			scb->weights[j + PLANE2_WEIGHTS_OFFSET] = u8_weight2_src[j];
		}

		#if defined(ASTCENC_DIAGNOSTICS)
		{
			float errorval = compute_symbolic_block_difference(decode_mode, bsd, scb, blk, ewb);
			trace_add_data("error_postrealign", errorval);
		}
		#endif

		scb++;
	}
}

void expand_deblock_weights(
	astcenc_context& ctx
) {
	unsigned int xdim = ctx.config.block_x;
	unsigned int ydim = ctx.config.block_y;
	unsigned int zdim = ctx.config.block_z;

	float centerpos_x = (xdim - 1) * 0.5f;
	float centerpos_y = (ydim - 1) * 0.5f;
	float centerpos_z = (zdim - 1) * 0.5f;
	float *bef = ctx.deblock_weights;

	for (unsigned int z = 0; z < zdim; z++)
	{
		for (unsigned int y = 0; y < ydim; y++)
		{
			for (unsigned int x = 0; x < xdim; x++)
			{
				float xdif = (x - centerpos_x) / xdim;
				float ydif = (y - centerpos_y) / ydim;
				float zdif = (z - centerpos_z) / zdim;

				float wdif = 0.36f;
				float dist = astc::sqrt(xdif * xdif + ydif * ydif + zdif * zdif + wdif * wdif);
				*bef = powf(dist, ctx.config.b_deblock_weight);
				bef++;
			}
		}
	}
}

// Function to set error weights for each color component for each texel in a block.
// Returns the sum of all the error values set.
static float prepare_error_weight_block(
	const astcenc_context& ctx,
	const astcenc_image& input_image,
	const block_size_descriptor* bsd,
	const imageblock* blk,
	error_weight_block* ewb
) {
	int idx = 0;
	int any_mean_stdev_weight =
		ctx.config.v_rgb_mean != 0.0f || ctx.config.v_rgb_stdev != 0.0f || \
		ctx.config.v_a_mean != 0.0f || ctx.config.v_a_stdev != 0.0f;

	float4 derv[MAX_TEXELS_PER_BLOCK];
	imageblock_initialize_deriv(blk, bsd->texel_count, derv);
	float4 color_weights = float4(ctx.config.cw_r_weight,
	                              ctx.config.cw_g_weight,
	                              ctx.config.cw_b_weight,
	                              ctx.config.cw_a_weight);

	for (int z = 0; z < bsd->zdim; z++)
	{
		for (int y = 0; y < bsd->ydim; y++)
		{
			for (int x = 0; x < bsd->xdim; x++)
			{
				unsigned int xpos = x + blk->xpos;
				unsigned int ypos = y + blk->ypos;
				unsigned int zpos = z + blk->zpos;

				if (xpos >= input_image.dim_x || ypos >= input_image.dim_y || zpos >= input_image.dim_z)
				{
					float4 weights = float4(1e-11f);
					ewb->error_weights[idx] = weights;
				}
				else
				{
					float4 error_weight = float4(ctx.config.v_rgb_base,
					                             ctx.config.v_rgb_base,
					                             ctx.config.v_rgb_base,
					                             ctx.config.v_a_base);

					int ydt = input_image.dim_x;
					int zdt = input_image.dim_x * input_image.dim_y;

					if (any_mean_stdev_weight)
					{
						float4 avg = ctx.input_averages[zpos * zdt + ypos * ydt + xpos];
						avg.r = astc::max(avg.r, 6e-5f);
						avg.g = astc::max(avg.g, 6e-5f);
						avg.b = astc::max(avg.b, 6e-5f);
						avg.a = astc::max(avg.a, 6e-5f);

						avg = avg * avg;

						float4 variance = ctx.input_variances[zpos * zdt + ypos * ydt + xpos];
						variance = variance * variance;

						float favg = (avg.r + avg.g + avg.b) * (1.0f / 3.0f);
						float fvar = (variance.r + variance.g + variance.b) * (1.0f / 3.0f);

						float mixing = ctx.config.v_rgba_mean_stdev_mix;
						avg.r = favg * mixing + avg.r * (1.0f - mixing);
						avg.g = favg * mixing + avg.g * (1.0f - mixing);
						avg.b = favg * mixing + avg.b * (1.0f - mixing);

						variance.r = fvar * mixing + variance.r * (1.0f - mixing);
						variance.g = fvar * mixing + variance.g * (1.0f - mixing);
						variance.b = fvar * mixing + variance.b * (1.0f - mixing);

						float4 stdev = float4(astc::sqrt(astc::max(variance.r, 0.0f)),
						                      astc::sqrt(astc::max(variance.g, 0.0f)),
						                      astc::sqrt(astc::max(variance.b, 0.0f)),
						                      astc::sqrt(astc::max(variance.a, 0.0f)));

						avg.r *= ctx.config.v_rgb_mean;
						avg.g *= ctx.config.v_rgb_mean;
						avg.b *= ctx.config.v_rgb_mean;
						avg.a *= ctx.config.v_a_mean;

						stdev.r *= ctx.config.v_rgb_stdev;
						stdev.g *= ctx.config.v_rgb_stdev;
						stdev.b *= ctx.config.v_rgb_stdev;
						stdev.a *= ctx.config.v_a_stdev;

						error_weight = error_weight + avg + stdev;

						error_weight = float4(1.0f / error_weight.r,
						                      1.0f / error_weight.g,
						                      1.0f / error_weight.b,
						                      1.0f / error_weight.a);
					}

					if (ctx.config.flags & ASTCENC_FLG_MAP_NORMAL)
					{
						// Convert from 0 to 1 to -1 to +1 range.
						float xN = ((blk->data_r[idx] * (1.0f / 65535.0f)) - 0.5f) * 2.0f;
						float yN = ((blk->data_a[idx] * (1.0f / 65535.0f)) - 0.5f) * 2.0f;

						float denom = 1.0f - xN * xN - yN * yN;
						denom = astc::max(denom, 0.1f);
						denom = 1.0f / denom;
						error_weight.r *= 1.0f + xN * xN * denom;
						error_weight.a *= 1.0f + yN * yN * denom;
					}

					if (ctx.config.flags & ASTCENC_FLG_USE_ALPHA_WEIGHT)
					{
						float alpha_scale;
						if (ctx.config.a_scale_radius != 0)
						{
							alpha_scale = ctx.input_alpha_averages[zpos * zdt + ypos * ydt + xpos];
						}
						else
						{
							alpha_scale = blk->data_a[idx] * (1.0f / 65535.0f);
						}

						alpha_scale = astc::max(alpha_scale, 0.0001f);

						alpha_scale *= alpha_scale;
						error_weight.r *= alpha_scale;
						error_weight.g *= alpha_scale;
						error_weight.b *= alpha_scale;
					}

					error_weight = error_weight * color_weights;
					error_weight = error_weight * ctx.deblock_weights[idx];

					// when we loaded the block to begin with, we applied a transfer function
					// and computed the derivative of the transfer function. However, the
					// error-weight computation so far is based on the original color values,
					// not the transfer-function values. As such, we must multiply the
					// error weights by the derivative of the inverse of the transfer function,
					// which is equivalent to dividing by the derivative of the transfer
					// function.

					error_weight.r /= (derv[idx].r * derv[idx].r * 1e-10f);
					error_weight.g /= (derv[idx].g * derv[idx].g * 1e-10f);
					error_weight.b /= (derv[idx].b * derv[idx].b * 1e-10f);
					error_weight.a /= (derv[idx].a * derv[idx].a * 1e-10f);

					ewb->error_weights[idx] = error_weight;
				}
				idx++;
			}
		}
	}

	float4 error_weight_sum = float4(0.0f, 0.0f, 0.0f, 0.0f);
	int texels_per_block = bsd->texel_count;
	for (int i = 0; i < texels_per_block; i++)
	{
		error_weight_sum = error_weight_sum + ewb->error_weights[i];

		ewb->texel_weight_r[i] = ewb->error_weights[i].r;
		ewb->texel_weight_g[i] = ewb->error_weights[i].g;
		ewb->texel_weight_b[i] = ewb->error_weights[i].b;
		ewb->texel_weight_a[i] = ewb->error_weights[i].a;

		ewb->texel_weight_rg[i] = (ewb->error_weights[i].r + ewb->error_weights[i].g) * 0.5f;
		ewb->texel_weight_rb[i] = (ewb->error_weights[i].r + ewb->error_weights[i].b) * 0.5f;
		ewb->texel_weight_gb[i] = (ewb->error_weights[i].g + ewb->error_weights[i].b) * 0.5f;
		ewb->texel_weight_ra[i] = (ewb->error_weights[i].r + ewb->error_weights[i].a) * 0.5f;

		ewb->texel_weight_gba[i] = (ewb->error_weights[i].g + ewb->error_weights[i].b + ewb->error_weights[i].a) * 0.333333f;
		ewb->texel_weight_rba[i] = (ewb->error_weights[i].r + ewb->error_weights[i].b + ewb->error_weights[i].a) * 0.333333f;
		ewb->texel_weight_rga[i] = (ewb->error_weights[i].r + ewb->error_weights[i].g + ewb->error_weights[i].a) * 0.333333f;
		ewb->texel_weight_rgb[i] = (ewb->error_weights[i].r + ewb->error_weights[i].g + ewb->error_weights[i].b) * 0.333333f;

		ewb->texel_weight[i] = (ewb->error_weights[i].r + ewb->error_weights[i].g + ewb->error_weights[i].b + ewb->error_weights[i].a) * 0.25f;
	}

	return dot(error_weight_sum, float4(1.0f, 1.0f, 1.0f, 1.0f));
}

static float prepare_block_statistics(
	int texels_per_block,
	const imageblock * blk,
	const error_weight_block* ewb
) {
	// compute covariance matrix, as a collection of 10 scalars
	// (that form the upper-triangular row of the matrix; the matrix is
	// symmetric, so this is all we need)
	float rs = 0.0f;
	float gs = 0.0f;
	float bs = 0.0f;
	float as = 0.0f;
	float rr_var = 0.0f;
	float gg_var = 0.0f;
	float bb_var = 0.0f;
	float aa_var = 0.0f;
	float rg_cov = 0.0f;
	float rb_cov = 0.0f;
	float ra_cov = 0.0f;
	float gb_cov = 0.0f;
	float ga_cov = 0.0f;
	float ba_cov = 0.0f;

	float weight_sum = 0.0f;

	for (int i = 0; i < texels_per_block; i++)
	{
		float weight = ewb->texel_weight[i];
		assert(weight >= 0.0f);
		weight_sum += weight;

		float r = blk->data_r[i];
		float g = blk->data_g[i];
		float b = blk->data_b[i];
		float a = blk->data_a[i];

		float rw = r * weight;
		rs += rw;
		rr_var += r * rw;
		rg_cov += g * rw;
		rb_cov += b * rw;
		ra_cov += a * rw;

		float gw = g * weight;
		gs += gw;
		gg_var += g * gw;
		gb_cov += b * gw;
		ga_cov += a * gw;

		float bw = b * weight;
		bs += bw;
		bb_var += b * bw;
		ba_cov += a * bw;

		float aw = a * weight;
		as += aw;
		aa_var += a * aw;
	}

	float rpt = 1.0f / astc::max(weight_sum, 1e-7f);

	rr_var -= rs * (rs * rpt);
	rg_cov -= gs * (rs * rpt);
	rb_cov -= bs * (rs * rpt);
	ra_cov -= as * (rs * rpt);

	gg_var -= gs * (gs * rpt);
	gb_cov -= bs * (gs * rpt);
	ga_cov -= as * (gs * rpt);

	bb_var -= bs * (bs * rpt);
	ba_cov -= as * (bs * rpt);

	aa_var -= as * (as * rpt);

	rg_cov *= astc::rsqrt(astc::max(rr_var * gg_var, 1e-30f));
	rb_cov *= astc::rsqrt(astc::max(rr_var * bb_var, 1e-30f));
	ra_cov *= astc::rsqrt(astc::max(rr_var * aa_var, 1e-30f));
	gb_cov *= astc::rsqrt(astc::max(gg_var * bb_var, 1e-30f));
	ga_cov *= astc::rsqrt(astc::max(gg_var * aa_var, 1e-30f));
	ba_cov *= astc::rsqrt(astc::max(bb_var * aa_var, 1e-30f));

	if (astc::isnan(rg_cov)) rg_cov = 1.0f;
	if (astc::isnan(rb_cov)) rb_cov = 1.0f;
	if (astc::isnan(ra_cov)) ra_cov = 1.0f;
	if (astc::isnan(gb_cov)) gb_cov = 1.0f;
	if (astc::isnan(ga_cov)) ga_cov = 1.0f;
	if (astc::isnan(ba_cov)) ba_cov = 1.0f;



	float lowest_correlation = astc::min(fabsf(rg_cov), fabsf(rb_cov));
	lowest_correlation       = astc::min(lowest_correlation, fabsf(ra_cov));
	lowest_correlation       = astc::min(lowest_correlation, fabsf(gb_cov));
	lowest_correlation       = astc::min(lowest_correlation, fabsf(ga_cov));
	lowest_correlation       = astc::min(lowest_correlation, fabsf(ba_cov));

	// Diagnostic trace points
	trace_add_data("r_min", blk->data_min.lane<0>());
	trace_add_data("r_max", blk->data_max.lane<0>());
	trace_add_data("g_min", blk->data_min.lane<1>());
	trace_add_data("g_max", blk->data_max.lane<1>());
	trace_add_data("b_min", blk->data_min.lane<2>());
	trace_add_data("b_max", blk->data_max.lane<2>());
	trace_add_data("a_min", blk->data_min.lane<3>());
	trace_add_data("a_max", blk->data_max.lane<3>());
	trace_add_data("rg_cov", fabsf(rg_cov));
	trace_add_data("rb_cov", fabsf(rb_cov));
	trace_add_data("ra_cov", fabsf(ra_cov));
	trace_add_data("gb_cov", fabsf(gb_cov));
	trace_add_data("ga_cov", fabsf(ga_cov));
	trace_add_data("ba_cov", fabsf(ba_cov));

	return lowest_correlation;
}

void compress_block(
	const astcenc_context& ctx,
	const astcenc_image& input_image,
	const imageblock* blk,
	symbolic_compressed_block& scb,
	physical_compressed_block& pcb,
	compress_symbolic_block_buffers* tmpbuf)
{
	astcenc_profile decode_mode = ctx.config.profile;
	error_weight_block *ewb = &tmpbuf->ewb;
	const block_size_descriptor* bsd = ctx.bsd;
	float lowest_correl;

	TRACE_NODE(node0, "block");
	trace_add_data("x_pos", blk->xpos);
	trace_add_data("y_pos", blk->ypos);
	trace_add_data("z_pos", blk->zpos);

#if defined(ASTCENC_DIAGNOSTICS)
	// Do this early in diagnostic builds so we can dump uniform metrics
	// for every block. Do it later in release builds to avoid redundant work!
	float error_weight_sum = prepare_error_weight_block(ctx, input_image, bsd, blk, ewb);
	float tune_error_limit = ctx.config.tune_db_limit * error_weight_sum;
	lowest_correl = prepare_block_statistics(bsd->texel_count, blk, ewb);

	trace_add_data("tune_error_limit", tune_error_limit);
#endif

	if (all(blk->data_min == blk->data_max))
	{
		TRACE_NODE(node1, "pass");
		trace_add_data("partition_count", 0);
		trace_add_data("plane_count", 1);

		// detected a constant-color block. Encode as FP16 if using HDR
		scb.error_block = 0;

		if ((decode_mode == ASTCENC_PRF_HDR) ||
		    (decode_mode == ASTCENC_PRF_HDR_RGB_LDR_A))
		{
			scb.block_mode = -1;
			scb.partition_count = 0;
			float4 orig_color = blk->origin_texel;
			scb.constant_color[0] = float_to_sf16(orig_color.r, SF_NEARESTEVEN);
			scb.constant_color[1] = float_to_sf16(orig_color.g, SF_NEARESTEVEN);
			scb.constant_color[2] = float_to_sf16(orig_color.b, SF_NEARESTEVEN);
			scb.constant_color[3] = float_to_sf16(orig_color.a, SF_NEARESTEVEN);
		}
		else
		{
			// Encode as UNORM16 if NOT using HDR.
			scb.block_mode = -2;
			scb.partition_count = 0;
			float4 orig_color = blk->origin_texel;
			float red   = orig_color.r;
			float green = orig_color.g;
			float blue  = orig_color.b;
			float alpha = orig_color.a;

			red = astc::clamp(red, 0.0f, 1.0f);
			green = astc::clamp(green, 0.0f, 1.0f);
			blue = astc::clamp(blue, 0.0f, 1.0f);
			alpha = astc::clamp(alpha, 0.0f, 1.0f);

			scb.constant_color[0] = astc::flt2int_rtn(red * 65535.0f);
			scb.constant_color[1] = astc::flt2int_rtn(green * 65535.0f);
			scb.constant_color[2] = astc::flt2int_rtn(blue * 65535.0f);
			scb.constant_color[3] = astc::flt2int_rtn(alpha * 65535.0f);
		}

		trace_add_data("exit", "quality hit");

		symbolic_to_physical(*bsd, scb, pcb);
		return;
	}

#if !defined(ASTCENC_DIAGNOSTICS)
	float error_weight_sum = prepare_error_weight_block(ctx, input_image, bsd, blk, ewb);
<<<<<<< HEAD
	float tune_error_limit = ctx.config.tune_db_limit * error_weight_sum;
#endif
=======
	float error_threshold = ctx.config.tune_db_limit * error_weight_sum;
>>>>>>> 91771c45

	symbolic_compressed_block *tempblocks = tmpbuf->tempblocks;

	float error_of_best_block = 1e20f;

	float best_errorvals_in_modes[13];
	for (int i = 0; i < 13; i++)
	{
		best_errorvals_in_modes[i] = 1e30f;
	}

	int uses_alpha = imageblock_uses_alpha(blk);

	// Trial using 1 plane of weights and 1 partition.

	// Most of the time we test it twice, first with a mode cutoff of 0 and
	// then with the specified mode cutoff. This causes an early-out that
	// speeds up encoding of easy blocks. However, this optimization is
	// disabled for 4x4 and 5x4 blocks where it nearly always slows down the
	// compression and slightly reduces image quality.

	bool modecutoffs[2] = { true, false };
	float errorval_mult[2] = { 2.5f, 1.0f };

	float best_errorval_in_mode;

	int start_trial = bsd->texel_count < (int)TUNE_MAX_TEXELS_MODE0_FASTPATH ? 1 : 0;
	for (int i = start_trial; i < 2; i++)
	{
		TRACE_NODE(node1, "pass");
		trace_add_data("partition_count", 1);
		trace_add_data("plane_count", 1);
		trace_add_data("search_mode", i);

		compress_symbolic_block_fixed_partition_1_plane(
		    decode_mode, modecutoffs[i],
		    ctx.config.tune_candidate_limit,
		    ctx.config.tune_refinement_limit,
		    bsd, 1, 0, blk, ewb, tempblocks, &tmpbuf->planes);

		best_errorval_in_mode = 1e30f;
		for (unsigned int j = 0; j < ctx.config.tune_candidate_limit; j++)
		{
			if (tempblocks[j].error_block)
			{
				continue;
			}

			float errorval = compute_symbolic_block_difference(decode_mode, bsd, tempblocks + j, blk, ewb);
<<<<<<< HEAD
			errorval *= errorval_mult[i];

=======
>>>>>>> 91771c45
			best_errorval_in_mode = astc::min(errorval, best_errorval_in_mode);

			if (errorval < error_of_best_block)
			{
				error_of_best_block = errorval;
				scb = tempblocks[j];
			}
		}

		// Mode 0
		best_errorvals_in_modes[0] = best_errorval_in_mode;
<<<<<<< HEAD
		if (error_of_best_block < tune_error_limit)
=======
		if (error_of_best_block * errorval_mult[i] < error_threshold)
>>>>>>> 91771c45
		{
			trace_add_data("exit", "quality hit");
			goto END_OF_TESTS;
		}
	}

#if !defined(ASTCENC_DIAGNOSTICS)
	lowest_correl = prepare_block_statistics(bsd->texel_count, blk, ewb);
#endif

	// next, test the four possible 1-partition, 2-planes modes
	for (int i = 0; i < 4; i++)
	{
		TRACE_NODE(node1, "pass");
		trace_add_data("partition_count", 1);
		trace_add_data("plane_count", 2);
		trace_add_data("plane_channel", i);

		if (lowest_correl > ctx.config.tune_two_plane_early_out_limit)
		{
			trace_add_data("skip", "tune_two_plane_early_out_limit");
			continue;
		}

		if (blk->grayscale && i != 3)
		{
			trace_add_data("skip", "grayscale block");
			continue;
		}

		if (!uses_alpha && i == 3)
		{
			trace_add_data("skip", "no alpha channel");
			continue;
		}

		compress_symbolic_block_fixed_partition_2_planes(
		    decode_mode, false,
		    ctx.config.tune_candidate_limit,
		    ctx.config.tune_refinement_limit,
		    bsd, 1,	// partition count
		    0,	// partition index
		    i,	// the color component to test a separate plane of weights for.
		    blk, ewb, tempblocks, &tmpbuf->planes);

		best_errorval_in_mode = 1e30f;
		for (unsigned int j = 0; j < ctx.config.tune_candidate_limit; j++)
		{
			if (tempblocks[j].error_block)
			{
				continue;
			}

			float errorval = compute_symbolic_block_difference(decode_mode, bsd, tempblocks + j, blk, ewb);

			best_errorval_in_mode = astc::min(errorval, best_errorval_in_mode);

			if (errorval < error_of_best_block)
			{
				error_of_best_block = errorval;
				scb = tempblocks[j];
			}

			// Modes 1-4
			best_errorvals_in_modes[i + 1] = best_errorval_in_mode;
		}

<<<<<<< HEAD
		if (error_of_best_block < tune_error_limit)
=======
		if (error_of_best_block < error_threshold)
>>>>>>> 91771c45
		{
			trace_add_data("exit", "quality hit");
			goto END_OF_TESTS;
		}
	}

	// find best blocks for 2, 3 and 4 partitions
	for (int partition_count = 2; partition_count <= 4; partition_count++)
	{
		int partition_indices_1plane[2];
		int partition_index_2planes;

		find_best_partitionings(bsd, blk, ewb, partition_count,
		                        ctx.config.tune_partition_limit,
		                        &(partition_indices_1plane[0]),
		                        &(partition_indices_1plane[1]),
		                        &partition_index_2planes);

		for (int i = 0; i < 2; i++)
		{
			TRACE_NODE(node1, "pass");
			trace_add_data("partition_count", partition_count);
			trace_add_data("partition_index", partition_indices_1plane[i]);
			trace_add_data("plane_count", 1);
			trace_add_data("search_mode", i);

			compress_symbolic_block_fixed_partition_1_plane(
			    decode_mode, false,
			    ctx.config.tune_candidate_limit,
			    ctx.config.tune_refinement_limit,
			    bsd, partition_count, partition_indices_1plane[i],
			    blk, ewb, tempblocks, &tmpbuf->planes);

			best_errorval_in_mode = 1e30f;
			for (unsigned int j = 0; j < ctx.config.tune_candidate_limit; j++)
			{
				if (tempblocks[j].error_block)
				{
					continue;
				}

				float errorval = compute_symbolic_block_difference(decode_mode, bsd, tempblocks + j, blk, ewb);

				best_errorval_in_mode = astc::min(errorval, best_errorval_in_mode);

				if (errorval < error_of_best_block)
				{
					error_of_best_block = errorval;
					scb = tempblocks[j];
				}
			}

			// Modes 5, 6, 8, 9, 11, 12
			best_errorvals_in_modes[3 * (partition_count - 2) + 5 + i] = best_errorval_in_mode;

<<<<<<< HEAD
			if (error_of_best_block < tune_error_limit)
=======
			if (error_of_best_block < error_threshold)
>>>>>>> 91771c45
			{
				trace_add_data("exit", "quality hit");
				goto END_OF_TESTS;
			}
		}

		if (partition_count == 2 && astc::min(best_errorvals_in_modes[5], best_errorvals_in_modes[6]) > (best_errorvals_in_modes[0] * ctx.config.tune_partition_early_out_limit))
		{
			trace_add_data("skip", "tune_partition_early_out_limit 1");
			goto END_OF_TESTS;
		}

		// Skip testing dual weight planes for:
		// * 4 partitions (can't be encoded by the format)
		if (partition_count == 4)
		{
			continue;
		}

<<<<<<< HEAD
		// * Luminance only blocks (never need for a second plane)
		if (blk->grayscale && !uses_alpha)
		{
			trace_add_data("skip", "grayscale no alpha block ");
			continue;
		}

		// * Blocks with higher component correlation than the tuning cutoff
		if (lowest_correl > ctx.config.tune_two_plane_early_out_limit)
		{
			trace_add_data("skip", "tune_two_plane_early_out_limit");
			continue;
		}


		TRACE_NODE(node1, "pass");
		trace_add_data("partition_count", partition_count);
		trace_add_data("partition_index", partition_index_2planes & (PARTITION_COUNT - 1));
		trace_add_data("plane_count", 2);
		trace_add_data("plane_channel", partition_index_2planes >> PARTITION_BITS);

		compress_symbolic_block_fixed_partition_2_planes(
			decode_mode,
			false,
			ctx.config.tune_candidate_limit,
			ctx.config.tune_refinement_limit,
			bsd,
			partition_count,
			partition_index_2planes & (PARTITION_COUNT - 1),
			partition_index_2planes >> PARTITION_BITS,
			blk, ewb, tempblocks, &tmpbuf->planes);

		best_errorval_in_mode = 1e30f;
		for (unsigned int j = 0; j < ctx.config.tune_candidate_limit; j++)
		{
=======
		compress_symbolic_block_fixed_partition_2_planes(
		    decode_mode,
		    false,
		    ctx.config.tune_candidate_limit,
		    ctx.config.tune_refinement_limit,
		    bsd,
		    partition_count,
		    partition_index_2planes & (PARTITION_COUNT - 1),
		    partition_index_2planes >> PARTITION_BITS,
		    blk, ewb, tempblocks, &tmpbuf->planes);

		best_errorval_in_mode = 1e30f;
		for (unsigned int j = 0; j < ctx.config.tune_candidate_limit; j++)
		{
>>>>>>> 91771c45
			if (tempblocks[j].error_block)
			{
				continue;
			}

			float errorval = compute_symbolic_block_difference(decode_mode, bsd, tempblocks + j, blk, ewb);
<<<<<<< HEAD

=======
>>>>>>> 91771c45
			best_errorval_in_mode = astc::min(errorval, best_errorval_in_mode);

			if (errorval < error_of_best_block)
			{
				error_of_best_block = errorval;
				scb = tempblocks[j];
			}
		}

		// Modes 7, 10 (13 is unreachable)
		best_errorvals_in_modes[3 * (partition_count - 2) + 5 + 2] = best_errorval_in_mode;

<<<<<<< HEAD
		if (error_of_best_block < tune_error_limit)
		{
			trace_add_data("exit", "quality hit");
=======
		if (error_of_best_block < error_threshold)
		{
>>>>>>> 91771c45
			goto END_OF_TESTS;
		}
	}

	trace_add_data("exit", "quality not hit");

END_OF_TESTS:
	// compress/decompress to a physical block
	symbolic_to_physical(*bsd, scb, pcb);
}

#endif<|MERGE_RESOLUTION|>--- conflicted
+++ resolved
@@ -253,16 +253,12 @@
 			continue;
 		}
 		eix[i] = *ei;
-<<<<<<< HEAD
 
 		compute_ideal_weights_for_decimation_table(
 		    &(eix[i]),
 		    ixtab2[i],
 		    decimated_quantized_weights + i * MAX_WEIGHTS_PER_BLOCK,
 		    decimated_weights + i * MAX_WEIGHTS_PER_BLOCK);
-=======
-		compute_ideal_weights_for_decimation_table(&(eix[i]), ixtab2[i], decimated_quantized_weights + i * MAX_WEIGHTS_PER_BLOCK, decimated_weights + i * MAX_WEIGHTS_PER_BLOCK);
->>>>>>> 91771c45
 	}
 
 	// compute maximum colors for the endpoints and ideal weights.
@@ -1278,10 +1274,10 @@
 	// Do this early in diagnostic builds so we can dump uniform metrics
 	// for every block. Do it later in release builds to avoid redundant work!
 	float error_weight_sum = prepare_error_weight_block(ctx, input_image, bsd, blk, ewb);
-	float tune_error_limit = ctx.config.tune_db_limit * error_weight_sum;
+	float error_threshold = ctx.config.tune_db_limit * error_weight_sum;
 	lowest_correl = prepare_block_statistics(bsd->texel_count, blk, ewb);
 
-	trace_add_data("tune_error_limit", tune_error_limit);
+	trace_add_data("tune_error_threshold", error_threshold);
 #endif
 
 	if (all(blk->data_min == blk->data_max))
@@ -1334,12 +1330,8 @@
 
 #if !defined(ASTCENC_DIAGNOSTICS)
 	float error_weight_sum = prepare_error_weight_block(ctx, input_image, bsd, blk, ewb);
-<<<<<<< HEAD
-	float tune_error_limit = ctx.config.tune_db_limit * error_weight_sum;
+	float error_threshold = ctx.config.tune_db_limit * error_weight_sum;
 #endif
-=======
-	float error_threshold = ctx.config.tune_db_limit * error_weight_sum;
->>>>>>> 91771c45
 
 	symbolic_compressed_block *tempblocks = tmpbuf->tempblocks;
 
@@ -1389,11 +1381,6 @@
 			}
 
 			float errorval = compute_symbolic_block_difference(decode_mode, bsd, tempblocks + j, blk, ewb);
-<<<<<<< HEAD
-			errorval *= errorval_mult[i];
-
-=======
->>>>>>> 91771c45
 			best_errorval_in_mode = astc::min(errorval, best_errorval_in_mode);
 
 			if (errorval < error_of_best_block)
@@ -1405,11 +1392,7 @@
 
 		// Mode 0
 		best_errorvals_in_modes[0] = best_errorval_in_mode;
-<<<<<<< HEAD
-		if (error_of_best_block < tune_error_limit)
-=======
 		if (error_of_best_block * errorval_mult[i] < error_threshold)
->>>>>>> 91771c45
 		{
 			trace_add_data("exit", "quality hit");
 			goto END_OF_TESTS;
@@ -1477,11 +1460,7 @@
 			best_errorvals_in_modes[i + 1] = best_errorval_in_mode;
 		}
 
-<<<<<<< HEAD
-		if (error_of_best_block < tune_error_limit)
-=======
 		if (error_of_best_block < error_threshold)
->>>>>>> 91771c45
 		{
 			trace_add_data("exit", "quality hit");
 			goto END_OF_TESTS;
@@ -1537,11 +1516,7 @@
 			// Modes 5, 6, 8, 9, 11, 12
 			best_errorvals_in_modes[3 * (partition_count - 2) + 5 + i] = best_errorval_in_mode;
 
-<<<<<<< HEAD
-			if (error_of_best_block < tune_error_limit)
-=======
 			if (error_of_best_block < error_threshold)
->>>>>>> 91771c45
 			{
 				trace_add_data("exit", "quality hit");
 				goto END_OF_TESTS;
@@ -1561,7 +1536,6 @@
 			continue;
 		}
 
-<<<<<<< HEAD
 		// * Luminance only blocks (never need for a second plane)
 		if (blk->grayscale && !uses_alpha)
 		{
@@ -1597,32 +1571,12 @@
 		best_errorval_in_mode = 1e30f;
 		for (unsigned int j = 0; j < ctx.config.tune_candidate_limit; j++)
 		{
-=======
-		compress_symbolic_block_fixed_partition_2_planes(
-		    decode_mode,
-		    false,
-		    ctx.config.tune_candidate_limit,
-		    ctx.config.tune_refinement_limit,
-		    bsd,
-		    partition_count,
-		    partition_index_2planes & (PARTITION_COUNT - 1),
-		    partition_index_2planes >> PARTITION_BITS,
-		    blk, ewb, tempblocks, &tmpbuf->planes);
-
-		best_errorval_in_mode = 1e30f;
-		for (unsigned int j = 0; j < ctx.config.tune_candidate_limit; j++)
-		{
->>>>>>> 91771c45
 			if (tempblocks[j].error_block)
 			{
 				continue;
 			}
 
 			float errorval = compute_symbolic_block_difference(decode_mode, bsd, tempblocks + j, blk, ewb);
-<<<<<<< HEAD
-
-=======
->>>>>>> 91771c45
 			best_errorval_in_mode = astc::min(errorval, best_errorval_in_mode);
 
 			if (errorval < error_of_best_block)
@@ -1635,14 +1589,9 @@
 		// Modes 7, 10 (13 is unreachable)
 		best_errorvals_in_modes[3 * (partition_count - 2) + 5 + 2] = best_errorval_in_mode;
 
-<<<<<<< HEAD
-		if (error_of_best_block < tune_error_limit)
+		if (error_of_best_block < error_threshold)
 		{
 			trace_add_data("exit", "quality hit");
-=======
-		if (error_of_best_block < error_threshold)
-		{
->>>>>>> 91771c45
 			goto END_OF_TESTS;
 		}
 	}

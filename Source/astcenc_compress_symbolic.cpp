--- conflicted
+++ resolved
@@ -1246,12 +1246,8 @@
 
 	float best_errorval_in_mode;
 
-<<<<<<< HEAD
-	for (int i = 0; i < 2; i++)
-=======
 	int start_trial = bsd->texel_count < TUNE_MIN_TEXELS_MODE0_FASTPATH ? 1 : 0;
 	for (int i = start_trial; i < 2; i++)
->>>>>>> 753afe02
 	{
 		compress_symbolic_block_fixed_partition_1_plane(decode_mode, modecutoffs[i], ctx.config.tune_refinement_limit, bsd, 1,	// partition count
 														0,	// partition index
@@ -1422,10 +1418,6 @@
 
 		if (lowest_correl <= ctx.config.tune_two_plane_early_out_limit)
 		{
-<<<<<<< HEAD
-
-=======
->>>>>>> 753afe02
 			compress_symbolic_block_fixed_partition_2_planes(decode_mode,
 															 mode_cutoff,
 															 ctx.config.tune_refinement_limit,

--- conflicted
+++ resolved
@@ -473,9 +473,6 @@
 		return 1;
 	}
 
-<<<<<<< HEAD
-	unsigned int thread_count = 0;		// default value
-=======
 	if (output_filename.empty())
 	{
 		printf("ERROR: Output file not specified\n");
@@ -484,7 +481,6 @@
 
 	return 0;
 }
->>>>>>> 4e7ff5f9
 
 /**
  * @brief Initialize the astcenc_config

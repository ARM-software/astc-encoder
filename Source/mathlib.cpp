/*----------------------------------------------------------------------------*/  
/**
 *	This confidential and proprietary software may be used only as
 *	authorised by a licensing agreement from ARM Limited
 *	(C) COPYRIGHT 2011-2012 ARM Limited
 *	ALL RIGHTS RESERVED
 *
 *	The entire notice above must be reproduced on all authorised
 *	copies and copies may only be made to the extent permitted
 *	by a licensing agreement from ARM Limited.
 *
 *	@brief	Library of math functions.
 */ 
/*----------------------------------------------------------------------------*/ 

#include <time.h>
#include <stdlib.h>
#include <stdio.h>
#include <math.h>
#include "mathlib.h"

/**************************
  basic opencl functions
**************************/

float inversesqrt(float p)
{
	return 1.0f / sqrt(p);
}
float acospi(float p)
{
	return static_cast < float >(acos(p) * (1.0f / M_PI));
};
float sinpi(float p)
{
	return static_cast < float >(sin(p * M_PI));
}
float cospi(float p)
{
	return static_cast < float >(cos(p * M_PI));
}


float nan(int p)
{
	union
	{
		int p;
		float q;
	} v;
	v.p = p | 0x7FC00000U;
	return v.q;
}

<<<<<<< HEAD
#if __cplusplus < 201103L
float fmax(float p, float q)
{
	if (p != p)
		return q;
	if (q != q)
		return p;
	if (p > q)
		return p;
	return q;
}

float fmin(float p, float q)
{
	if (p != p)
		return q;
	if (q != q)
		return p;
	if (p < q)
		return p;
	return q;
}
#endif  // C++11
=======
>>>>>>> b43658e1

float2 fmax(float2 p, float2 q)
{
	return float2(fmax(p.x, q.x), fmax(p.y, q.y));
}

float3 fmax(float3 p, float3 q)
{
	return float3(fmax(p.x, q.x), fmax(p.y, q.y), fmax(p.z, q.z));
}

float4 fmax(float4 p, float4 q)
{
	return float4(fmax(p.x, q.x), fmax(p.y, q.y), fmax(p.z, q.z), fmax(p.w, q.w));
}


float2 fmin(float2 p, float2 q)
{
	return float2(fmin(p.x, q.x), fmin(p.y, q.y));
}

float3 fmin(float3 p, float3 q)
{
	return float3(fmin(p.x, q.x), fmin(p.y, q.y), fmin(p.z, q.z));
}

float4 fmin(float4 p, float4 q)
{
	return float4(fmin(p.x, q.x), fmin(p.y, q.y), fmin(p.z, q.z), fmin(p.w, q.w));
}

/* 
   float dot( float2 p, float2 q ) { return p.x*q.x + p.y*q.y; } float dot( float3 p, float3 q ) { return p.x*q.x + p.y*q.y + p.z*q.z; } float dot( float4 p, float4 q ) { return p.x*q.x + p.y*q.y +
   p.z*q.z + p.w*q.w; } */

float3 cross(float3 p, float3 q)
{
	return p.yzx * q.zxy - p.zxy * q.yzx;
}

float4 cross(float4 p, float4 q)
{
	return float4(p.yzx * q.zxy - p.zxy * q.yzx, 0.0f);
}

float length(float2 p)
{
	return sqrt(dot(p, p));
}

float length(float3 p)
{
	return sqrt(dot(p, p));
}

float length(float4 p)
{
	return sqrt(dot(p, p));
}

float length_sqr(float2 p)
{
	return dot(p, p);
}

float length_sqr(float3 p)
{
	return dot(p, p);
}

float length_sqr(float4 p)
{
	return dot(p, p);
}


float distance(float2 p, float2 q)
{
	return length(q - p);
}

float distance(float3 p, float3 q)
{
	return length(q - p);
}

float distance(float4 p, float4 q)
{
	return length(q - p);
}

float distance_sqr(float2 p, float2 q)
{
	return length_sqr(q - p);
}

float distance_sqr(float3 p, float3 q)
{
	return length_sqr(q - p);
}

float distance_sqr(float4 p, float4 q)
{
	return length_sqr(q - p);
}


float2 normalize(float2 p)
{
	return p / length(p);
}

float3 normalize(float3 p)
{
	return p / length(p);
}

float4 normalize(float4 p)
{
	return p / length(p);
}


/**************************************************
  matrix functions, for 2x2, 3x3 and 4x4 matrices:

   * trace
   * determinant
   * transform
   * inverse
   * adjugate
   * characteristic polynomial
   * eigenvalue
   * eigenvector

  additionally, root solver
  for 2nd, 3rd and 4th degree monic polynomials.

*************************************************/

/* 
	struct mat2 { float2 v[2]; };
	struct mat3 { float3 v[3]; };
	struct mat4 { float4 v[4]; };
*/

float trace(mat2 p)
{
	return p.v[0].x + p.v[1].y;
}

float trace(mat3 p)
{
	return p.v[0].x + p.v[1].y + p.v[2].z;
}

float trace(mat4 p)
{
	return p.v[0].x + p.v[1].y + p.v[2].z + p.v[3].w;
}

float determinant(mat2 p)
{
	float2 v = p.v[0].xy * p.v[1].yx;
	return v.x - v.y;
}

float determinant(mat3 p)
{
	return dot(p.v[0], cross(p.v[1], p.v[2]));
}

float determinant(mat4 p)
{
	return dot(p.v[0],
			   float4(dot(p.v[1].yzw, cross(p.v[2].yzw, p.v[3].yzw)),
					  -dot(p.v[1].xzw, cross(p.v[2].xzw, p.v[3].xzw)), dot(p.v[1].xyw, cross(p.v[2].xyw, p.v[3].xyw)), -dot(p.v[1].xyz, cross(p.v[2].xyz, p.v[3].xyz))));
}


/* 
   characteristic polynomials for matrices. These polynomials are monic, meaning that the coefficient of the highest component is 1; this component is omitted. The first component is the constant
   part. */

float2 characteristic_poly(mat2 p)
{
	return float2(determinant(p), -trace(p));
}


float3 characteristic_poly(mat3 p)
{
	float2 v1 = (p.v[0].xy * p.v[1].yx) + (p.v[0].xz * p.v[2].zx) + (p.v[1].yz * p.v[2].zy);

	return float3(-determinant(p), v1.x - v1.y, -trace(p));
}


float4 characteristic_poly(mat4 p)
{
	float2 v1 = (p.v[0].xy * p.v[1].yx) + (p.v[0].xz * p.v[2].zx) + (p.v[0].xw * p.v[3].wx) + (p.v[1].yz * p.v[2].zy) + (p.v[1].yw * p.v[3].wy) + (p.v[2].zw * p.v[3].wz);

	return float4(determinant(p),
				  -dot(p.v[1].yzw, cross(p.v[2].yzw, p.v[3].yzw))
				  - dot(p.v[0].xzw, cross(p.v[2].xzw, p.v[3].xzw)) - dot(p.v[0].xyw, cross(p.v[1].xyw, p.v[3].xyw)) - dot(p.v[0].xyz, cross(p.v[1].xyz, p.v[2].xyz)), v1.x - v1.y, -trace(p));
}


/* 
	Root finders for monic polynomials (highest coefficient is equal to 1)

	Returns a vector with length equal to the number of roots that the polynomial has;
	for roots that do not genuinely exist, we return NaN.

	The polynomial is basically

	poly(n) = p.x + p.y*n + p.z*n^2 + p.w*n^3

	(including only the components of the vector that actually exist; the next coefficient
	has the value 1, and the remaining ones have value 0. )
 */


float2 solve_monic(float2 p)
{
	float v = sqrt(p.y * p.y - 4 * p.x);
	return (p.yy + float2(v, -v)) * -0.5f;
}

float3 solve_monic(float3 p)
{

	p = p * (1.0f / 3.0f);

	float pz = p.z;

	// compute a normalization value to scale the vector by.
	// The normalization factor is divided by 2^20.
	// This is supposed to make internal calculations unlikely
	// to overflow while also making underflows unlikely.
	float scal = 1.0f;

	float cx = static_cast < float >(cbrt(fabs(p.x)));
	float cy = static_cast < float >(cbrt(fabs(p.y)));
	scal = fmax(fmax(fabsf(p.z), cx), cy * cy) * (1.0f / 1048576.0f);
	float rscal = 1.0f / scal;
	p = p * float3(rscal * rscal * rscal, rscal * rscal, rscal);

	float bb = p.z * p.z;		// div scal^2

	float nq = bb - p.y;		// div scal^2
	float r = 1.5f * (p.y * p.z - p.x) - p.z * bb;	// div scal^3
	float nq3 = nq * nq * nq;	// div scal^6
	float r2 = r * r;			// div scal^6

	if (nq3 < r2)
	{
		// one root
		float root = sqrt(r2 - nq3);	// div scal^3
		float s = static_cast < float >(cbrt(r + root));	// div scal
		float t = static_cast < float >(cbrt(r - root));	// div scal
		return float3((s + t) * scal - pz, nan(0), nan(0));
	}
	else
	{
		// three roots
		float phi_r = inversesqrt(nq3);	// div scal ^ -3
		float phi_root = static_cast < float >(cbrt(phi_r * nq3));	// div scal
		float theta = acospi(r * phi_r);
		theta *= 1.0f / 3.0f;
		float ncprod = phi_root * cospi(theta);
		float dev = 1.73205080756887729353f * phi_root * sinpi(theta);
		return float3(2 * ncprod, -dev - ncprod, dev - ncprod) * scal - pz;
	}
}


/* 
 * This function is not overflow-safe. Use with care.
 */
float4 solve_monic(float4 p)
{

	// step 1: depress the input polynomial
	float bias = p.w * 0.25f;
	float3 qv = float3((-3.0f / 256.0f) * p.w * p.w, (1.0f / 8.0f) * p.w, (-3.0 / 8.0f));
	float3 rv = float3((1.0f / 16.0f) * p.z * p.w - (1.0f / 4.0f) * p.y, (-1.0f / 2.0f) * p.z, 0.0f);
	float3 qx = float3(qv * p.w + rv) * p.w + p.xyz;

	// step 2: solve a cubic equation to get hold of a parameter p.
	float3 monicp = float3(-qx.y * qx.y, (qx.z * qx.z) - (4.0f * qx.x), 2.0f * qx.z);
	float4 v = float4(solve_monic(monicp), 1e-37f);

	// the cubic equation may have multiple solutions; at least one of them
	// is numerically at least nonnegative (but may have become negative as a result of
	// a roundoff error). We use fmax() to extract this value or a very small positive value.
	float2 v2 = fmax(v.xy, v.zw);
	float p2 = fmax(v2.x, v2.y);	// p^2
	float pr = inversesqrt(p2);	// 1/p
	float pm = p2 * pr;			// p

	// step 3: use the solution for the cubic equation to set up two quadratic equations;
	// these two equations then result in the 4 possible roots.
	float f1 = qx.z + p2;
	float f2 = qx.y * pr;
	float s = 0.5f * (f1 + f2);
	float q = 0.5f * (f1 - f2);

	float4 res = float4(solve_monic(float2(q, pm)),
						solve_monic(float2(s, -pm)));

	// finally, order the results and apply the bias.
	if (res.x != res.x)
		return res.zwxy - bias;
	else
		return res - bias;
}



float2 transform(mat2 p, float2 q)
{
	return float2(dot(p.v[0], q), dot(p.v[1], q));
}


float3 transform(mat3 p, float3 q)
{
	return float3(dot(p.v[0], q), dot(p.v[1], q), dot(p.v[2], q));
}


float4 transform(mat4 p, float4 q)
{
	return float4(dot(p.v[0], q), dot(p.v[1], q), dot(p.v[2], q), dot(p.v[3], q));
}



mat2 adjugate(mat2 p)
{
	mat2 res;
	res.v[0] = float2(p.v[1].y, -p.v[0].y);
	res.v[1] = float2(-p.v[1].x, p.v[0].x);
	return res;
}



mat2 invert(mat2 p)
{
	float rdet = 1.0f / determinant(p);
	mat2 res;
	res.v[0] = float2(p.v[1].y, -p.v[0].y) * rdet;
	res.v[1] = float2(-p.v[1].x, p.v[0].x) * rdet;
	return res;
}



mat3 adjugate(mat3 p)
{
	mat3 res;
	float3 prd0 = cross(p.v[1], p.v[2]);
	float3 prd1 = cross(p.v[2], p.v[0]);
	float3 prd2 = cross(p.v[0], p.v[1]);
	res.v[0] = float3(prd0.x, prd1.x, prd2.x);
	res.v[1] = float3(prd0.y, prd1.y, prd2.y);
	res.v[2] = float3(prd0.z, prd1.z, prd2.z);
	return res;
}



mat3 invert(mat3 p)
{
	float3 cross0 = cross(p.v[1], p.v[2]);
	float det = dot(cross0, p.v[0]);
	float rdet = 1.0f / det;
	mat3 res;
	float3 prd0 = cross0 * rdet;
	float3 prd1 = cross(p.v[2], p.v[0]) * rdet;
	float3 prd2 = cross(p.v[0], p.v[1]) * rdet;
	res.v[0] = float3(prd0.x, prd1.x, prd2.x);
	res.v[1] = float3(prd0.y, prd1.y, prd2.y);
	res.v[2] = float3(prd0.z, prd1.z, prd2.z);
	return res;
}



mat4 adjugate(mat4 p)
{
	mat4 res;

	float3 bpc0 = cross(p.v[2].yzw, p.v[3].yzw);
	float3 tpc0 = cross(p.v[0].yzw, p.v[1].yzw);
	res.v[0] = float4(dot(bpc0, p.v[1].yzw), -dot(bpc0, p.v[0].yzw), dot(tpc0, p.v[3].yzw), -dot(tpc0, p.v[2].yzw));

	float3 bpc1 = cross(p.v[2].xzw, p.v[3].xzw);
	float3 tpc1 = cross(p.v[0].xzw, p.v[1].xzw);
	res.v[1] = float4(-dot(bpc1, p.v[1].xzw), dot(bpc1, p.v[0].xzw), -dot(tpc1, p.v[3].xzw), dot(tpc1, p.v[2].xzw));

	float3 bpc2 = cross(p.v[2].xyw, p.v[3].xyw);
	float3 tpc2 = cross(p.v[0].xyw, p.v[1].xyw);
	res.v[2] = float4(dot(bpc2, p.v[1].xyw), -dot(bpc2, p.v[0].xyw), dot(tpc2, p.v[3].xyw), -dot(tpc2, p.v[2].xyw));

	float3 bpc3 = cross(p.v[2].xyz, p.v[3].xyz);
	float3 tpc3 = cross(p.v[0].xyz, p.v[1].xyz);
	res.v[3] = float4(-dot(bpc3, p.v[1].xyz), dot(bpc3, p.v[0].xyz), -dot(tpc3, p.v[3].xyz), dot(tpc3, p.v[2].xyz));

	return res;
}



mat4 invert(mat4 p)
{
	// cross products between the bottom two rows
	float3 bpc0 = cross(p.v[2].yzw, p.v[3].yzw);
	float3 bpc1 = cross(p.v[2].xzw, p.v[3].xzw);
	float3 bpc2 = cross(p.v[2].xyw, p.v[3].xyw);
	float3 bpc3 = cross(p.v[2].xyz, p.v[3].xyz);

	// dot-products for the top rows
	float4 row1 = float4(dot(bpc0, p.v[1].yzw),
						 -dot(bpc1, p.v[1].xzw),
						 dot(bpc2, p.v[1].xyw),
						 -dot(bpc3, p.v[1].xyz));

	float det = dot(p.v[0], row1);
	float rdet = 1.0f / det;

	mat4 res;

	float3 tpc0 = cross(p.v[0].yzw, p.v[1].yzw);
	res.v[0] = float4(row1.x, -dot(bpc0, p.v[0].yzw), dot(tpc0, p.v[3].yzw), -dot(tpc0, p.v[2].yzw)) * rdet;

	float3 tpc1 = cross(p.v[0].xzw, p.v[1].xzw);
	res.v[1] = float4(row1.y, dot(bpc1, p.v[0].xzw), -dot(tpc1, p.v[3].xzw), dot(tpc1, p.v[2].xzw)) * rdet;
	float3 tpc2 = cross(p.v[0].xyw, p.v[1].xyw);

	res.v[2] = float4(row1.z, -dot(bpc2, p.v[0].xyw), dot(tpc2, p.v[3].xyw), -dot(tpc2, p.v[2].xyw)) * rdet;

	float3 tpc3 = cross(p.v[0].xyz, p.v[1].xyz);
	res.v[3] = float4(row1.w, dot(bpc3, p.v[0].xyz), -dot(tpc3, p.v[3].xyz), dot(tpc3, p.v[2].xyz)) * rdet;


	return res;
}



float2 eigenvalues(mat2 p)
{
	return solve_monic(characteristic_poly(p));
}

float3 eigenvalues(mat3 p)
{
	return solve_monic(characteristic_poly(p));
}

float4 eigenvalues(mat4 p)
{
	return solve_monic(characteristic_poly(p));
}

float2 eigenvector(mat2 p, float eigvl)
{
	// for a mat2, we first reverse-subtract the eigenvalue from the matrix diagonal,
	// then return whichever row had the larger sum-of-absolute-values.
	float4 v = float4(p.v[0], p.v[1]);
	v.xw = eigvl - v.xw;
	if (fabs(v.x) + fabs(v.y) > fabs(v.z) + fabs(v.w))
		return v.yx;
	else
		return v.wz;
}


float3 eigenvector(mat3 p, float eigvl)
{
	// for a mat3, we obtain the eigenvector as follows:
	// step 1: subtract the eigenvalue from the matrix diagonal
	// step 2: take two cross products between rows in the matrix
	// step 3: return whichever of the cross products resulted in a longer vector.

	float3 r0 = p.v[0];
	float3 r1 = p.v[1];
	float3 r2 = p.v[2];

	r0.x = r0.x - eigvl;
	r1.y = r1.y - eigvl;
	r2.z = r2.z - eigvl;

	float3 v1 = cross(r0, r1);
	float3 v2 = cross(r1, r2);

	float len1 = dot(v1, v1);
	float len2 = dot(v2, v2);
	return len1 > len2 ? v1 : v2;
}


// generalized cross product: 3 vectors with 4 components each.
// The result is a vector that is perpendicular to all the three specified vectors.

// it works in the sense that it produces a perpendicular-to-everyting vector,
// but it has not been tested whether it points in the "right" direction.
float4 gcross(float4 p, float4 q, float4 r)
{
	return float4(dot(p.yzw, cross(q.yzw, r.yzw)), -dot(p.xzw, cross(q.xzw, r.xzw)), dot(p.xyw, cross(q.xyw, r.xyw)), -dot(p.xyz, cross(q.xyz, r.xyz)));
}



float4 eigenvector(mat4 p, float eigvl)
{
	float4 r0 = p.v[0];
	float4 r1 = p.v[1];
	float4 r2 = p.v[2];
	float4 r3 = p.v[3];

	r0.x = r0.x - eigvl;
	r1.y = r1.y - eigvl;
	r2.z = r2.z - eigvl;
	r3.w = r3.w - eigvl;

	// generate four candidate vectors using the generalized cross product.
	// These will in general point in the same direction (or 180 degree opposite),
	// however they will have different lengths. Pick the longest one.
	float3 tpc0 = cross(r0.yzw, r1.yzw);
	float3 tpc1 = cross(r0.xzw, r1.xzw);
	float3 tpc2 = cross(r0.xyw, r1.xyw);
	float3 tpc3 = cross(r0.xyz, r1.xyz);

	float4 v1 = float4(dot(r2.yzw, tpc0),
					   -dot(r2.xzw, tpc1),
					   dot(r2.xyw, tpc2),
					   -dot(r2.xyz, tpc3));

	float4 v2 = float4(dot(r3.yzw, tpc0),
					   -dot(r3.xzw, tpc1),
					   dot(r3.xyw, tpc2),
					   -dot(r3.xyz, tpc3));

	float3 bpc0 = cross(r2.yzw, r3.yzw);
	float3 bpc1 = cross(r2.xzw, r3.xzw);
	float3 bpc2 = cross(r2.xyw, r3.xyw);
	float3 bpc3 = cross(r2.xyz, r3.xyz);

	float4 v3 = float4(dot(r0.yzw, bpc0),
					   -dot(r0.xzw, bpc1),
					   dot(r0.xyw, bpc2),
					   -dot(r0.xyz, bpc3));

	float4 v4 = float4(dot(r1.yzw, bpc0),
					   -dot(r1.xzw, bpc1),
					   dot(r1.xyw, bpc2),
					   -dot(r1.xyz, bpc3));

	float len1 = dot(v1, v1);
	float len2 = dot(v2, v2);
	float len3 = dot(v3, v3);
	float len4 = dot(v4, v4);

	if (fmax(len1, len2) > fmax(len3, len4))
		return len1 > len2 ? v1 : v2;
	else
		return len3 > len4 ? v3 : v4;
}


// matrix multiply

mat2 operator *(mat2 a, mat2 b)
{
	mat2 res;
	res.v[0] = a.v[0].x * b.v[0] + a.v[0].y * b.v[1];
	res.v[1] = a.v[1].x * b.v[0] + a.v[1].y * b.v[1];
	return res;
}

mat3 operator *(mat3 a, mat3 b)
{
	mat3 res;
	res.v[0] = a.v[0].x * b.v[0] + a.v[0].y * b.v[1] + a.v[0].z * b.v[2];
	res.v[1] = a.v[1].x * b.v[0] + a.v[1].y * b.v[1] + a.v[1].z * b.v[2];
	res.v[2] = a.v[2].x * b.v[0] + a.v[2].y * b.v[1] + a.v[2].z * b.v[2];
	return res;
}

mat4 operator *(mat4 a, mat4 b)
{
	mat4 res;
	res.v[0] = a.v[0].x * b.v[0] + a.v[0].y * b.v[1] + a.v[0].z * b.v[2] + a.v[0].w * b.v[3];
	res.v[1] = a.v[1].x * b.v[0] + a.v[1].y * b.v[1] + a.v[1].z * b.v[2] + a.v[1].w * b.v[3];
	res.v[2] = a.v[2].x * b.v[0] + a.v[2].y * b.v[1] + a.v[2].z * b.v[2] + a.v[2].w * b.v[3];
	res.v[3] = a.v[3].x * b.v[0] + a.v[3].y * b.v[1] + a.v[3].z * b.v[2] + a.v[3].w * b.v[3];
	return res;
}



/*************************

simple geometric functions

*************************/


// return parameter value for the point on the line closest to the specified point
float param_nearest_on_line(float2 point, line2 line)
{
	return dot(point - line.a, line.b) / dot(line.b, line.b);
}

float param_nearest_on_line(float3 point, line3 line)
{
	return dot(point - line.a, line.b) / dot(line.b, line.b);
}

float param_nearest_on_line(float4 point, line4 line)
{
	return dot(point - line.a, line.b) / dot(line.b, line.b);
}


// return distance between point and line
float point_line_distance(float2 point, line2 line)
{
	return distance(point, line.a + line.b * param_nearest_on_line(point, line));
}

float point_line_distance(float3 point, line3 line)
{
	return distance(point, line.a + line.b * param_nearest_on_line(point, line));
}

float point_line_distance(float4 point, line4 line)
{
	return distance(point, line.a + line.b * param_nearest_on_line(point, line));
}


float point_line_distance_sqr(float2 point, line2 line)
{
	return distance_sqr(point, line.a + line.b * param_nearest_on_line(point, line));
}

float point_line_distance_sqr(float3 point, line3 line)
{
	return distance_sqr(point, line.a + line.b * param_nearest_on_line(point, line));
}

float point_line_distance_sqr(float4 point, line4 line)
{
	return distance_sqr(point, line.a + line.b * param_nearest_on_line(point, line));
}



// distance between plane/hyperplane in 3D and 4D
float point_plane_3d_distance(float3 point, plane_3d plane)
{
	return dot(point - plane.root_point, plane.normal);
}


float point_hyperplane_4d_distance(float4 point, hyperplane_4d plane)
{
	return dot(point - plane.root_point, plane.normal);
}


// helper functions to produce a 3D plane from three points and a 4D hyperplane from four points.
plane_3d generate_plane_from_points(float3 point0, float3 point1, float3 point2)
{
	plane_3d res;
	res.root_point = point0;
	res.normal = normalize(cross(point1 - point0, point2 - point0));
	return res;
}

hyperplane_4d generate_hyperplane_from_points(float4 point0, float4 point1, float4 point2, float4 point3)
{
	hyperplane_4d res;
	res.root_point = point0;
	res.normal = normalize(gcross(point1 - point0, point2 - point0, point3 - point0));
	return res;
}

<|MERGE_RESOLUTION|>--- conflicted
+++ resolved
@@ -52,7 +52,6 @@
 	return v.q;
 }
 
-<<<<<<< HEAD
 #if __cplusplus < 201103L
 float fmax(float p, float q)
 {
@@ -76,8 +75,6 @@
 	return q;
 }
 #endif  // C++11
-=======
->>>>>>> b43658e1
 
 float2 fmax(float2 p, float2 q)
 {

--- conflicted
+++ resolved
@@ -662,7 +662,6 @@
 	EXPECT_EQ(r2.lane<3>(), 0.2f);
 }
 
-<<<<<<< HEAD
 /** @brief Test vfloat4 hmax. */
 TEST(vfloat4, hmax)
 {
@@ -680,9 +679,7 @@
 	EXPECT_EQ(r2.lane<2>(), 1.6f);
 	EXPECT_EQ(r2.lane<3>(), 1.6f);
 }
-
-=======
->>>>>>> 864d4b2f
+  
 /** @brief Test vfloat4 hadd. */
 TEST(vfloat4, hadd)
 {
@@ -1729,7 +1726,6 @@
 	EXPECT_EQ(r2.lane<7>(), 0.2f);
 }
 
-<<<<<<< HEAD
 /** @brief Test vfloat8 hmax. */
 TEST(vfloat8, hmax)
 {
@@ -1756,8 +1752,6 @@
 	EXPECT_EQ(r2.lane<7>(), 1.6f);
 }
 
-=======
->>>>>>> 864d4b2f
 /** @brief Test vfloat8 hadd. */
 TEST(vfloat8, hadd)
 {
